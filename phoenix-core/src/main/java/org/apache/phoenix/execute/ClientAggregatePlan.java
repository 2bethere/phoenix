/*
 * Licensed to the Apache Software Foundation (ASF) under one
 * or more contributor license agreements.  See the NOTICE file
 * distributed with this work for additional information
 * regarding copyright ownership.  The ASF licenses this file
 * to you under the Apache License, Version 2.0 (the
 * "License"); you may not use this file except in compliance
 * with the License.  You may obtain a copy of the License at
 *
 * http://www.apache.org/licenses/LICENSE-2.0
 *
 * Unless required by applicable law or agreed to in writing, software
 * distributed under the License is distributed on an "AS IS" BASIS,
 * WITHOUT WARRANTIES OR CONDITIONS OF ANY KIND, either express or implied.
 * See the License for the specific language governing permissions and
 * limitations under the License.
 */
package org.apache.phoenix.execute;

import static org.apache.phoenix.query.QueryConstants.UNGROUPED_AGG_ROW_KEY;

import java.io.IOException;
import java.sql.SQLException;
import java.util.Collections;
import java.util.List;
import java.util.Objects;

import org.apache.hadoop.hbase.Cell;
import org.apache.hadoop.hbase.KeyValue;
import org.apache.hadoop.hbase.client.Scan;
import org.apache.hadoop.hbase.io.ImmutableBytesWritable;
import org.apache.phoenix.compile.ExplainPlan;
import org.apache.phoenix.compile.GroupByCompiler.GroupBy;
import org.apache.phoenix.compile.OrderByCompiler.OrderBy;
import org.apache.phoenix.compile.QueryPlan;
import org.apache.phoenix.compile.RowProjector;
import org.apache.phoenix.compile.StatementContext;
import org.apache.phoenix.coprocessor.BaseScannerRegionObserver;
import org.apache.phoenix.expression.Expression;
import org.apache.phoenix.expression.OrderByExpression;
import org.apache.phoenix.expression.aggregator.Aggregators;
import org.apache.phoenix.expression.aggregator.ClientAggregators;
import org.apache.phoenix.expression.aggregator.ServerAggregators;
import org.apache.phoenix.iterate.AggregatingResultIterator;
import org.apache.phoenix.iterate.BaseGroupedAggregatingResultIterator;
import org.apache.phoenix.iterate.DistinctAggregatingResultIterator;
import org.apache.phoenix.iterate.FilterAggregatingResultIterator;
import org.apache.phoenix.iterate.FilterResultIterator;
import org.apache.phoenix.iterate.GroupedAggregatingResultIterator;
import org.apache.phoenix.iterate.LimitingResultIterator;
import org.apache.phoenix.iterate.LookAheadResultIterator;
import org.apache.phoenix.iterate.OffsetResultIterator;
import org.apache.phoenix.iterate.OrderedAggregatingResultIterator;
import org.apache.phoenix.iterate.OrderedResultIterator;
import org.apache.phoenix.iterate.ParallelScanGrouper;
import org.apache.phoenix.iterate.PeekingResultIterator;
import org.apache.phoenix.iterate.ResultIterator;
import org.apache.phoenix.iterate.SequenceResultIterator;
import org.apache.phoenix.iterate.UngroupedAggregatingResultIterator;
import org.apache.phoenix.parse.FilterableStatement;
import org.apache.phoenix.query.QueryServices;
import org.apache.phoenix.query.QueryServicesOptions;
import org.apache.phoenix.schema.TableRef;
import org.apache.phoenix.schema.tuple.MultiKeyValueTuple;
import org.apache.phoenix.schema.tuple.Tuple;
import org.apache.phoenix.util.TupleUtil;

import com.google.common.collect.Lists;

public class ClientAggregatePlan extends ClientProcessingPlan {
    private final GroupBy groupBy;
    private final Expression having;
<<<<<<< HEAD
    private final Aggregators serverAggregators;
    private final Aggregators clientAggregators;

=======
    private final ServerAggregators serverAggregators;
    private final ClientAggregators clientAggregators;
    
>>>>>>> 108b78de
    public ClientAggregatePlan(StatementContext context, FilterableStatement statement, TableRef table, RowProjector projector,
            Integer limit, Integer offset, Expression where, OrderBy orderBy, GroupBy groupBy, Expression having, QueryPlan delegate) {
        this(context, statement, table, projector, limit, offset, where, orderBy, groupBy, having, delegate, 
                ServerAggregators.deserialize(
                        context.getScan().getAttribute(BaseScannerRegionObserver.AGGREGATORS), 
                        QueryServicesOptions.withDefaults().getConfiguration()), 
                context.getAggregationManager().getAggregators());
    }
    
    private ClientAggregatePlan(StatementContext context, FilterableStatement statement, TableRef table, RowProjector projector,
            Integer limit, Integer offset, Expression where, OrderBy orderBy, GroupBy groupBy, Expression having, QueryPlan delegate,
            Aggregators serverAggregators, Aggregators clientAggregators) {
        super(context, statement, table, projector, limit, offset, where, orderBy, delegate);
        this.groupBy = groupBy;
        this.having = having;
<<<<<<< HEAD
        this.serverAggregators = serverAggregators;
        this.clientAggregators = clientAggregators;
=======
        this.clientAggregators = context.getAggregationManager().getAggregators();
        // We must deserialize rather than clone based off of client aggregators because
        // upon deserialization we create the server-side aggregators instead of the client-side
        // aggregators. We use the Configuration directly here to avoid the expense of creating
        // another one.
        this.serverAggregators = ServerAggregators.deserialize(context.getScan()
                        .getAttribute(BaseScannerRegionObserver.AGGREGATORS), context.getConnection().getQueryServices().getConfiguration());
>>>>>>> 108b78de
    }

    @Override
    public ResultIterator iterator(ParallelScanGrouper scanGrouper, Scan scan) throws SQLException {
        ResultIterator iterator = delegate.iterator(scanGrouper, scan);
        if (where != null) {
            iterator = new FilterResultIterator(iterator, where);
        }
        
        AggregatingResultIterator aggResultIterator;
        if (groupBy.isEmpty()) {
            aggResultIterator = new ClientUngroupedAggregatingResultIterator(LookAheadResultIterator.wrap(iterator), serverAggregators);
            aggResultIterator = new UngroupedAggregatingResultIterator(LookAheadResultIterator.wrap(aggResultIterator), clientAggregators);
        } else {
            if (!groupBy.isOrderPreserving()) {
                int thresholdBytes = context.getConnection().getQueryServices().getProps().getInt(
                        QueryServices.SPOOL_THRESHOLD_BYTES_ATTRIB, QueryServicesOptions.DEFAULT_SPOOL_THRESHOLD_BYTES);
                List<Expression> keyExpressions = groupBy.getKeyExpressions();
                List<OrderByExpression> keyExpressionOrderBy = Lists.newArrayListWithExpectedSize(keyExpressions.size());
                for (Expression keyExpression : keyExpressions) {
                    keyExpressionOrderBy.add(new OrderByExpression(keyExpression, false, true));
                }
                iterator = new OrderedResultIterator(iterator, keyExpressionOrderBy, thresholdBytes, null, null, projector.getEstimatedRowByteSize());
            }
            aggResultIterator = new ClientGroupedAggregatingResultIterator(LookAheadResultIterator.wrap(iterator), serverAggregators, groupBy.getKeyExpressions());
            aggResultIterator = new GroupedAggregatingResultIterator(LookAheadResultIterator.wrap(aggResultIterator), clientAggregators);
        }

        if (having != null) {
            aggResultIterator = new FilterAggregatingResultIterator(aggResultIterator, having);
        }
        
        if (statement.isDistinct() && statement.isAggregate()) { // Dedup on client if select distinct and aggregation
            aggResultIterator = new DistinctAggregatingResultIterator(aggResultIterator, getProjector());
        }

        ResultIterator resultScanner = aggResultIterator;
        if (orderBy.getOrderByExpressions().isEmpty()) {
            if (offset != null) {
                resultScanner = new OffsetResultIterator(resultScanner, offset);
            }
            if (limit != null) {
                resultScanner = new LimitingResultIterator(resultScanner, limit);
            }
        } else {
            int thresholdBytes = context.getConnection().getQueryServices().getProps().getInt(
                    QueryServices.SPOOL_THRESHOLD_BYTES_ATTRIB, QueryServicesOptions.DEFAULT_SPOOL_THRESHOLD_BYTES);
            resultScanner = new OrderedAggregatingResultIterator(aggResultIterator, orderBy.getOrderByExpressions(), thresholdBytes, limit, offset);
        }
        if (context.getSequenceManager().getSequenceCount() > 0) {
            resultScanner = new SequenceResultIterator(resultScanner, context.getSequenceManager());
        }
        
        return resultScanner;
    }

    @Override
    public ExplainPlan getExplainPlan() throws SQLException {
        List<String> planSteps = Lists.newArrayList(delegate.getExplainPlan().getPlanSteps());
        if (where != null) {
            planSteps.add("CLIENT FILTER BY " + where.toString());
        }
        if (!groupBy.isEmpty()) {
            if (!groupBy.isOrderPreserving()) {
                planSteps.add("CLIENT SORTED BY " + groupBy.getKeyExpressions().toString());
            }
            planSteps.add("CLIENT AGGREGATE INTO DISTINCT ROWS BY " + groupBy.getExpressions().toString());
        } else {
            planSteps.add("CLIENT AGGREGATE INTO SINGLE ROW");            
        }
        if (having != null) {
            planSteps.add("CLIENT AFTER-AGGREGATION FILTER BY " + having.toString());
        }
        if (statement.isDistinct() && statement.isAggregate()) {
            planSteps.add("CLIENT DISTINCT ON " + projector.toString());
        }
        if (offset != null) {
            planSteps.add("CLIENT OFFSET " + offset);
        }
        if (orderBy.getOrderByExpressions().isEmpty()) {
            if (limit != null) {
                planSteps.add("CLIENT " + limit + " ROW LIMIT");
            }
        } else {
            planSteps.add("CLIENT" + (limit == null ? "" : " TOP " + limit + " ROW"  + (limit == 1 ? "" : "S"))  + " SORTED BY " + orderBy.getOrderByExpressions().toString());
        }
        if (context.getSequenceManager().getSequenceCount() > 0) {
            int nSequences = context.getSequenceManager().getSequenceCount();
            planSteps.add("CLIENT RESERVE VALUES FROM " + nSequences + " SEQUENCE" + (nSequences == 1 ? "" : "S"));
        }
        
        return new ExplainPlan(planSteps);
    }

    @Override
    public GroupBy getGroupBy() {
        return groupBy;
    }
    
    private static class ClientGroupedAggregatingResultIterator extends BaseGroupedAggregatingResultIterator {
        private final List<Expression> groupByExpressions;

        public ClientGroupedAggregatingResultIterator(PeekingResultIterator iterator, Aggregators aggregators, List<Expression> groupByExpressions) {
            super(iterator, aggregators);
            this.groupByExpressions = groupByExpressions;
        }

        @Override
        protected ImmutableBytesWritable getGroupingKey(Tuple tuple,
                ImmutableBytesWritable ptr) throws SQLException {
            try {
                ImmutableBytesWritable key = TupleUtil.getConcatenatedValue(tuple, groupByExpressions);
                ptr.set(key.get(), key.getOffset(), key.getLength());
                return ptr;
            } catch (IOException e) {
                throw new SQLException(e);
            }
        }

        @Override
        protected Tuple wrapKeyValueAsResult(KeyValue keyValue) {
            return new MultiKeyValueTuple(Collections.<Cell> singletonList(keyValue));
        }

        @Override
        public String toString() {
            return "ClientGroupedAggregatingResultIterator [resultIterator=" 
                    + resultIterator + ", aggregators=" + aggregators + ", groupByExpressions="
                    + groupByExpressions + "]";
        }
    }

    private static class ClientUngroupedAggregatingResultIterator extends BaseGroupedAggregatingResultIterator {

        public ClientUngroupedAggregatingResultIterator(PeekingResultIterator iterator, Aggregators aggregators) {
            super(iterator, aggregators);
        }

        @Override
        protected ImmutableBytesWritable getGroupingKey(Tuple tuple,
                ImmutableBytesWritable ptr) throws SQLException {
            ptr.set(UNGROUPED_AGG_ROW_KEY);
            return ptr;
        }

        @Override
        protected Tuple wrapKeyValueAsResult(KeyValue keyValue)
                throws SQLException {
            return new MultiKeyValueTuple(Collections.<Cell> singletonList(keyValue));
        }

        @Override
        public String toString() {
            return "ClientUngroupedAggregatingResultIterator [resultIterator=" 
                    + resultIterator + ", aggregators=" + aggregators + "]";
        }
    }

    @Override
    public QueryPlan limit(Integer limit, Integer offset) {
        if (Objects.equals(limit, this.limit) &&
                Objects.equals(offset, this.offset)) {
            return this;
        }

        return new ClientAggregatePlan(this.context, this.statement, this.table,
                this.projector, limit, offset, this.where, this.orderBy, this.groupBy, this.having,
                this.delegate, this.serverAggregators, this.clientAggregators);
    }
}<|MERGE_RESOLUTION|>--- conflicted
+++ resolved
@@ -70,15 +70,9 @@
 public class ClientAggregatePlan extends ClientProcessingPlan {
     private final GroupBy groupBy;
     private final Expression having;
-<<<<<<< HEAD
-    private final Aggregators serverAggregators;
-    private final Aggregators clientAggregators;
-
-=======
     private final ServerAggregators serverAggregators;
     private final ClientAggregators clientAggregators;
     
->>>>>>> 108b78de
     public ClientAggregatePlan(StatementContext context, FilterableStatement statement, TableRef table, RowProjector projector,
             Integer limit, Integer offset, Expression where, OrderBy orderBy, GroupBy groupBy, Expression having, QueryPlan delegate) {
         this(context, statement, table, projector, limit, offset, where, orderBy, groupBy, having, delegate, 
@@ -94,10 +88,6 @@
         super(context, statement, table, projector, limit, offset, where, orderBy, delegate);
         this.groupBy = groupBy;
         this.having = having;
-<<<<<<< HEAD
-        this.serverAggregators = serverAggregators;
-        this.clientAggregators = clientAggregators;
-=======
         this.clientAggregators = context.getAggregationManager().getAggregators();
         // We must deserialize rather than clone based off of client aggregators because
         // upon deserialization we create the server-side aggregators instead of the client-side
@@ -105,7 +95,6 @@
         // another one.
         this.serverAggregators = ServerAggregators.deserialize(context.getScan()
                         .getAttribute(BaseScannerRegionObserver.AGGREGATORS), context.getConnection().getQueryServices().getConfiguration());
->>>>>>> 108b78de
     }
 
     @Override
